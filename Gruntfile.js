/*jshint multistr:true, devel:true*/
/*global module:false*/

module.exports = function(grunt) {

<<<<<<< HEAD
  var srcFiles = [
    'src/SIP.js',
    'src/Utils.js',
    'src/LoggerFactory.js',
    'src/EventEmitter.js',
    'src/Constants.js',
    'src/Exceptions.js',
    'src/Timers.js',
    'src/Transport.js',
    'src/Parser.js',
    'src/SIPMessage.js',
    'src/URI.js',
    'src/NameAddrHeader.js',
    'src/Transactions.js',
    'src/Dialogs.js',
    'src/RequestSender.js',
    'src/RegisterContext.js',
    'src/MediaHandler.js',
    'src/ClientContext.js',
    'src/ServerContext.js',
    'src/Session.js',
    'src/Subscription.js',
    'src/WebRTC.js',
    'src/UA.js',
    'src/Hacks.js',
    'src/SanityCheck.js',
    'src/DigestAuthentication.js',
    'src/Grammar/dist/Grammar.js',
    'src/tail.js'
  ];

  var pkg = grunt.file.readJSON('package.json');

  // Project configuration.
  grunt.initConfig({
    pkg: pkg,
    name: pkg.name.replace(/\.js$/, ''),
    meta: {
      banner: '\
=======
  var pkg = grunt.file.readJSON('package.json');
  var banner = '\
>>>>>>> adde568e
/*\n\
 * SIP version <%= pkg.version %>\n\
 * Copyright (c) 2014-<%= grunt.template.today("yyyy") %> Junction Networks, Inc <http://www.onsip.com>\n\
 * Homepage: http://sipjs.com\n\
 * License: http://sipjs.com/license/\n\
 *\n\
 *\n\
 * ~~~SIP.js contains substantial portions of JsSIP under the following license~~~\n\
 * Homepage: http://jssip.net\n\
 * Copyright (c) 2012-2013 José Luis Millán - Versatica <http://www.versatica.com> \n\
 *\n\
 * Permission is hereby granted, free of charge, to any person obtaining\n\
 * a copy of this software and associated documentation files (the\n\
 * "Software"), to deal in the Software without restriction, including\n\
 * without limitation the rights to use, copy, modify, merge, publish,\n\
 * distribute, sublicense, and/or sell copies of the Software, and to\n\
 * permit persons to whom the Software is furnished to do so, subject to\n\
 * the following conditions:\n\
 * \n\
 * The above copyright notice and this permission notice shall be\n\
 * included in all copies or substantial portions of the Software.\n\
 * \n\
 * THE SOFTWARE IS PROVIDED "AS IS", WITHOUT WARRANTY OF ANY KIND,\n\
 * EXPRESS OR IMPLIED, INCLUDING BUT NOT LIMITED TO THE WARRANTIES OF\n\
 * MERCHANTABILITY, FITNESS FOR A PARTICULAR PURPOSE AND\n\
 * NONINFRINGEMENT. IN NO EVENT SHALL THE AUTHORS OR COPYRIGHT HOLDERS BE\n\
 * LIABLE FOR ANY CLAIM, DAMAGES OR OTHER LIABILITY, WHETHER IN AN ACTION\n\
 * OF CONTRACT, TORT OR OTHERWISE, ARISING FROM, OUT OF OR IN CONNECTION\n\
 * WITH THE SOFTWARE OR THE USE OR OTHER DEALINGS IN THE SOFTWARE.\n\
 *\n\
 * ~~~ end JsSIP license ~~~\n\
 */\n\n\n';

  // Project configuration.
  grunt.initConfig({
    pkg: pkg,
    name: pkg.name.replace(/\.js$/, ''),
    meta: {
      banner: banner
    },
<<<<<<< HEAD
    concat: {
      dist: {
        src: srcFiles,
        dest: 'dist/<%= name %>.js',
        options: {
          banner: '<%= meta.banner %>',
          separator: '\n\n',
          process: true
        },
        nonull: true
      },
      devel: {
        src: srcFiles,
        dest: 'dist/<%= name %>-<%= pkg.version %>.js',
        options: {
          banner: '<%= meta.banner %>',
          separator: '\n\n',
          process: true
=======
    browserify: {
      devel: {
        src: 'src/SIP.js',
        dest: 'dist/<%= name %>-<%= pkg.version %>.js'
      },
      options: {
        bundleOptions: {
          standalone: 'SIP'
>>>>>>> adde568e
        },
        postBundleCB: function (err, src, next) {
          // prepend the banner and fill in placeholders
          src = (banner + src).replace(/<%=(.*)%>/g, function (match, expr) {
            // jshint evil:true
            return eval(expr);
          });
          next(err, src);
        }
      }
    },
    copy: {
      dist: {
<<<<<<< HEAD
        files: {
          'dist': 'dist/<%= name %>.js'
        }
      },
      devel: {
        files: {
          'dist': 'dist/<%= name %>-<%= pkg.version %>.js'
        }
      }
    },
    jshint: {
      dist: 'dist/<%= name %>.js',
      devel: 'dist/<%= name %>-<%= pkg.version %>.js',
=======
        src: 'dist/<%= name %>-<%= pkg.version %>.js',
        dest: 'dist/<%= name %>.js'
      }
    },
    jshint: {
      src: 'src/**/*.js',
>>>>>>> adde568e
      options: {
        jshintrc: true
      }
    },
    uglify: {
      dist: {
        files: {
          'dist/<%= name %>.min.js': ['dist/<%= name %>.js']
        }
      },
      devel: {
        files: {
<<<<<<< HEAD
	  'dist/<%= name %>-<%= pkg.version %>.min.js': ['dist/<%= name %>-<%= pkg.version %>.js']
=======
          'dist/<%= name %>-<%= pkg.version %>.min.js': ['dist/<%= name %>-<%= pkg.version %>.js']
>>>>>>> adde568e
        }
      },
      options: {
        banner: '<%= meta.banner %>'
      }
    },
    jasmine: {
      components: {
        src: [
        'dist/<%= name %>-<%= pkg.version %>.js'
        ],
        options: {
          specs: 'test/spec/*.js',
          keepRunner : true,
          helpers: 'test/helpers/*.js'
        }
      }
    },
    peg: {
      grammar: {
        src: 'src/Grammar/src/Grammar.pegjs',
        dest: 'src/Grammar/dist/Grammar.js',
        options: {
          optimize: 'size',
          allowedStartRules: [
             'Contact',
             'Name_Addr_Header',
             'Record_Route',
             'Request_Response',
             'SIP_URI',
             'Subscription_State',
             'Via',
             'absoluteURI',
             'Call_ID',
             'Content_Length',
             'Content_Type',
             'CSeq',
             'displayName',
             'Event',
             'From',
             'host',
             'Max_Forwards',
             'Proxy_Authenticate',
             'quoted_string',
             'Refer_To',
             'stun_URI',
             'To',
             'turn_URI',
             'uuid',
             'WWW_Authenticate',
             'challenge'
          ]
        }
      }
    },
    trimtrailingspaces: {
      main: {
        src: "src/**/*.js",
        options: {
          filter: 'isFile',
          encoding: 'utf8',
          failIfTrimmed: true
        }
      }
    }
  });


  // Load Grunt plugins.
  grunt.loadNpmTasks('grunt-browserify');
  grunt.loadNpmTasks('grunt-contrib-copy');
  grunt.loadNpmTasks('grunt-contrib-uglify');
  grunt.loadNpmTasks('grunt-contrib-jshint');
  grunt.loadNpmTasks('grunt-contrib-jasmine');
  grunt.loadNpmTasks('grunt-peg');
  grunt.loadNpmTasks('grunt-trimtrailingspaces');


  // Task for building SIP.js Grammar.js and Grammar.min.js files.
  grunt.registerTask('post_peg', function(){
    // Modify the generated Grammar.js file with custom changes.
    console.log('"grammar" task: applying custom changes to Grammar.js ...');
    var fs = require('fs');
    var grammar = fs.readFileSync('src/Grammar/dist/Grammar.js').toString();
    var modified_grammar = grammar.replace(/throw peg.*maxFailPos.*/, 'return -1;');
    modified_grammar = modified_grammar.replace(/return peg.*result.*/, 'return data;');
    modified_grammar = modified_grammar.replace(/parse:( *)parse/, 'parse:$1function (input, startRule) {return parse(input, {startRule: startRule});}');
    modified_grammar = modified_grammar.replace(/\(function\(\)/, 'function(SIP)').replace(/\}\)\(\)/, '}');

    // Don't jshint this big chunk of minified code
    modified_grammar =
      "/* jshint ignore:start */\n" +
      modified_grammar +
      "\n/* jshint ignore:end */\n";

    fs.writeFileSync('src/Grammar/dist/Grammar.js', modified_grammar);
    console.log('OK');
  });

  grunt.registerTask('grammar', ['peg', 'post_peg']);

  // Task for building sip-devel.js (uncompressed), sip-X.Y.Z.js (uncompressed)
  // and sip-X.Y.Z.min.js (minified).
  // Both sip-devel.js and sip-X.Y.Z.js are the same file with different name.
  grunt.registerTask('build', ['trimtrailingspaces:main', 'devel', 'copy', 'uglify']);

  // Task for building sip-devel.js (uncompressed).
  grunt.registerTask('devel', ['jshint', 'browserify']);

  grunt.registerTask('quick', ['browserify']);

  // Test tasks.
  grunt.registerTask('test',['jasmine']);

  // Travis CI task.
  // Doc: http://manuel.manuelles.nl/blog/2012/06/22/integrate-travis-ci-into-grunt/
  grunt.registerTask('travis', ['grammar', 'devel', 'test']);

  // Default task is an alias for 'build'.
  // I know this is annoying... but you could always do grunt build. This encourages better code testing! --Eric Green
  grunt.registerTask('default', ['build','test']);

};<|MERGE_RESOLUTION|>--- conflicted
+++ resolved
@@ -3,50 +3,8 @@
 
 module.exports = function(grunt) {
 
-<<<<<<< HEAD
-  var srcFiles = [
-    'src/SIP.js',
-    'src/Utils.js',
-    'src/LoggerFactory.js',
-    'src/EventEmitter.js',
-    'src/Constants.js',
-    'src/Exceptions.js',
-    'src/Timers.js',
-    'src/Transport.js',
-    'src/Parser.js',
-    'src/SIPMessage.js',
-    'src/URI.js',
-    'src/NameAddrHeader.js',
-    'src/Transactions.js',
-    'src/Dialogs.js',
-    'src/RequestSender.js',
-    'src/RegisterContext.js',
-    'src/MediaHandler.js',
-    'src/ClientContext.js',
-    'src/ServerContext.js',
-    'src/Session.js',
-    'src/Subscription.js',
-    'src/WebRTC.js',
-    'src/UA.js',
-    'src/Hacks.js',
-    'src/SanityCheck.js',
-    'src/DigestAuthentication.js',
-    'src/Grammar/dist/Grammar.js',
-    'src/tail.js'
-  ];
-
-  var pkg = grunt.file.readJSON('package.json');
-
-  // Project configuration.
-  grunt.initConfig({
-    pkg: pkg,
-    name: pkg.name.replace(/\.js$/, ''),
-    meta: {
-      banner: '\
-=======
   var pkg = grunt.file.readJSON('package.json');
   var banner = '\
->>>>>>> adde568e
 /*\n\
  * SIP version <%= pkg.version %>\n\
  * Copyright (c) 2014-<%= grunt.template.today("yyyy") %> Junction Networks, Inc <http://www.onsip.com>\n\
@@ -87,26 +45,6 @@
     meta: {
       banner: banner
     },
-<<<<<<< HEAD
-    concat: {
-      dist: {
-        src: srcFiles,
-        dest: 'dist/<%= name %>.js',
-        options: {
-          banner: '<%= meta.banner %>',
-          separator: '\n\n',
-          process: true
-        },
-        nonull: true
-      },
-      devel: {
-        src: srcFiles,
-        dest: 'dist/<%= name %>-<%= pkg.version %>.js',
-        options: {
-          banner: '<%= meta.banner %>',
-          separator: '\n\n',
-          process: true
-=======
     browserify: {
       devel: {
         src: 'src/SIP.js',
@@ -115,7 +53,6 @@
       options: {
         bundleOptions: {
           standalone: 'SIP'
->>>>>>> adde568e
         },
         postBundleCB: function (err, src, next) {
           // prepend the banner and fill in placeholders
@@ -129,28 +66,12 @@
     },
     copy: {
       dist: {
-<<<<<<< HEAD
-        files: {
-          'dist': 'dist/<%= name %>.js'
-        }
-      },
-      devel: {
-        files: {
-          'dist': 'dist/<%= name %>-<%= pkg.version %>.js'
-        }
-      }
-    },
-    jshint: {
-      dist: 'dist/<%= name %>.js',
-      devel: 'dist/<%= name %>-<%= pkg.version %>.js',
-=======
         src: 'dist/<%= name %>-<%= pkg.version %>.js',
         dest: 'dist/<%= name %>.js'
       }
     },
     jshint: {
       src: 'src/**/*.js',
->>>>>>> adde568e
       options: {
         jshintrc: true
       }
@@ -163,11 +84,7 @@
       },
       devel: {
         files: {
-<<<<<<< HEAD
-	  'dist/<%= name %>-<%= pkg.version %>.min.js': ['dist/<%= name %>-<%= pkg.version %>.js']
-=======
           'dist/<%= name %>-<%= pkg.version %>.min.js': ['dist/<%= name %>-<%= pkg.version %>.js']
->>>>>>> adde568e
         }
       },
       options: {
