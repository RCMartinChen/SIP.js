--- conflicted
+++ resolved
@@ -1,10 +1,6 @@
 {
   "name": "sip.js",
-<<<<<<< HEAD
-  "version": "0.6.4",
-=======
   "version": "0.7.0",
->>>>>>> 50c119b4
   "authors": [
     "Will Mitchell <will@onsip.com>",
     "James Criscuolo <james@onsip.com>",
