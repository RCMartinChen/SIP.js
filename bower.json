--- conflicted
+++ resolved
@@ -1,10 +1,6 @@
 {
   "name": "sip.js",
-<<<<<<< HEAD
-  "version": "0.7.6",
-=======
   "version": "0.7.7",
->>>>>>> 0756ad99
   "authors": [
     "James Criscuolo <james@onsip.com>",
     "Joseph Frazier <1212jtraceur@gmail.com>",
