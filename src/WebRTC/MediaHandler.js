"use strict";
/**
 * @fileoverview MediaHandler
 */

/* MediaHandler
 * @class PeerConnection helper Class.
 * @param {SIP.Session} session
 * @param {Object} [options]
 * @param {SIP.WebRTC.MediaStreamManager} [options.mediaStreamManager]
 *        The MediaStreamManager to acquire/release streams from/to.
 *        If not provided, a default MediaStreamManager will be used.
 */
module.exports = function (SIP) {

var MediaHandler = function(session, options) {
<<<<<<< HEAD
  var events = [
    'userMediaRequest',
    'userMedia',
    'userMediaFailed',
    'iceGathering',
    'iceCandidate',
    'iceComplete',
    'iceFailed',
    'getDescription',
    'setDescription',
    'dataChannel',
    'addStream'
  ];
=======
>>>>>>> 50c119b4
  options = options || {};

  this.logger = session.ua.getLogger('sip.invitecontext.mediahandler', session.id);
  this.session = session;
  this.localMedia = null;
  this.ready = true;
  this.mediaStreamManager = options.mediaStreamManager || new SIP.WebRTC.MediaStreamManager(this.logger);
  this.audioMuted = false;
  this.videoMuted = false;

  // old init() from here on
  var idx, jdx, length, server,
    self = this,
    servers = [],
    stunServers = options.stunServers || null,
    turnServers = options.turnServers || null,
    config = this.session.ua.configuration;
  this.RTCConstraints = options.RTCConstraints || {};

  if (!stunServers) {
    stunServers = config.stunServers;
  }

  if(!turnServers) {
    turnServers = config.turnServers;
  }

  /* Change 'url' to 'urls' whenever this issue is solved:
   * https://code.google.com/p/webrtc/issues/detail?id=2096
   */
  [].concat(stunServers).forEach(function (server) {
    servers.push({'url': server});
  });

  length = turnServers.length;
  for (idx = 0; idx < length; idx++) {
    server = turnServers[idx];
    for (jdx = 0; jdx < server.urls.length; jdx++) {
      servers.push({
        'url': server.urls[jdx],
        'username': server.username,
        'credential': server.password
      });
    }
  }

  this.onIceCompleted = SIP.Utils.defer();
  this.onIceCompleted.promise.then(function(pc) {
    self.emit('iceGatheringComplete', pc);
    if (self.iceCheckingTimer) {
      SIP.Timers.clearTimeout(self.iceCheckingTimer);
      self.iceCheckingTimer = null;
    }
  });

  this.peerConnection = new SIP.WebRTC.RTCPeerConnection({'iceServers': servers}, this.RTCConstraints);

  // Firefox (35.0.1) sometimes throws on calls to peerConnection.getRemoteStreams
  // even if peerConnection.onaddstream was just called. In order to make
  // MediaHandler.prototype.getRemoteStreams work, keep track of them manually
  this._remoteStreams = [];

  this.peerConnection.onaddstream = function(e) {
    self.logger.log('stream added: '+ e.stream.id);
    self._remoteStreams.push(e.stream);
    self.render();
    self.emit('addStream', e);
  };

  this.peerConnection.onremovestream = function(e) {
    self.logger.log('stream removed: '+ e.stream.id);
  };

  this.peerConnection.onicecandidate = function(e) {
    self.emit('iceCandidate', e);
    if (e.candidate) {
      self.logger.log('ICE candidate received: '+ (e.candidate.candidate === null ? null : e.candidate.candidate.trim()));
<<<<<<< HEAD
    } else if (self.onIceCompleted !== undefined) {
      self.onIceCompleted(this);
    } else {
      self.callOnIceCompleted = true;
=======
    } else {
      self.onIceCompleted.resolve(this);
>>>>>>> 50c119b4
    }
  };

  this.peerConnection.onicegatheringstatechange = function () {
    self.logger.log('RTCIceGatheringState changed: ' + this.iceGatheringState);
    if (this.iceGatheringState === 'gathering') {
      self.emit('iceGathering', this);
    }
    if (this.iceGatheringState === 'complete') {
<<<<<<< HEAD
      if (self.onIceCompleted !== undefined) {
        self.onIceCompleted(this);
      } else {
        self.callOnIceCompleted = true;
      }
=======
      self.onIceCompleted.resolve(this);
>>>>>>> 50c119b4
    }
  };

  this.peerConnection.oniceconnectionstatechange = function() {  //need e for commented out case
<<<<<<< HEAD
    self.logger.log('ICE connection state changed to "'+ this.iceConnectionState +'"');

    if (this.iceConnectionState === 'failed') {
      self.emit('iceFailed', this);
    }

=======
    var stateEvent;

    if (this.iceConnectionState === 'checking') {
      self.iceCheckingTimer = SIP.Timers.setTimeout(function() {
        self.logger.log('RTCIceChecking Timeout Triggered after '+config.iceCheckingTimeout+' micro seconds');
        self.onIceCompleted.resolve(this);
      }.bind(this), config.iceCheckingTimeout);
    }


    switch (this.iceConnectionState) {
    case 'new':
      stateEvent = 'iceConnection';
      break;
    case 'checking':
      stateEvent = 'iceConnectionChecking';
      break;
    case 'connected':
      stateEvent = 'iceConnectionConnected';
      break;
    case 'completed':
      stateEvent = 'iceConnectionCompleted';
      break;
    case 'failed':
      stateEvent = 'iceConnectionFailed';
      break;
    case 'disconnected':
      stateEvent = 'iceConnectionDisconnected';
      break;
    case 'closed':
      stateEvent = 'iceConnectionClosed';
      break;
    default:
      self.logger.warn('Unknown iceConnection state:', this.iceConnectionState);
      return;
    }
    self.emit(stateEvent, this);

>>>>>>> 50c119b4
    //Bria state changes are always connected -> disconnected -> connected on accept, so session gets terminated
    //normal calls switch from failed to connected in some cases, so checking for failed and terminated
    /*if (this.iceConnectionState === 'failed') {
      self.session.terminate({
        cause: SIP.C.causes.RTP_TIMEOUT,
        status_code: 200,
        reason_phrase: SIP.C.causes.RTP_TIMEOUT
      });
    } else if (e.currentTarget.iceGatheringState === 'complete' && this.iceConnectionState !== 'closed') {
      self.onIceCompleted(this);
    }*/
  };

  this.peerConnection.onstatechange = function() {
    self.logger.log('PeerConnection state changed to "'+ this.readyState +'"');
  };

  function selfEmit(mh, event) {
    if (mh.mediaStreamManager.on) {
      mh.mediaStreamManager.on(event, function () {
        mh.emit.apply(mh, [event].concat(Array.prototype.slice.call(arguments)));
      });
    }
  }

  selfEmit(this, 'userMediaRequest');
  selfEmit(this, 'userMedia');
  selfEmit(this, 'userMediaFailed');
};

MediaHandler.defaultFactory = function defaultFactory (session, options) {
  return new MediaHandler(session, options);
};
MediaHandler.defaultFactory.isSupported = function () {
  return SIP.WebRTC.isSupported();
};

MediaHandler.prototype = Object.create(SIP.MediaHandler.prototype, {
// Functions the session can use
  isReady: {writable: true, value: function isReady () {
    return this.ready;
  }},

  close: {writable: true, value: function close () {
    this.logger.log('closing PeerConnection');
    this._remoteStreams = [];
    // have to check signalingState since this.close() gets called multiple times
    // TODO figure out why that happens
    if(this.peerConnection && this.peerConnection.signalingState !== 'closed') {
      this.peerConnection.close();

      if(this.localMedia) {
        this.mediaStreamManager.release(this.localMedia);
      }
    }
  }},

  /**
   * @param {SIP.WebRTC.MediaStream | (getUserMedia constraints)} [mediaHint]
   *        the MediaStream (or the constraints describing it) to be used for the session
   */
  getDescription: {writable: true, value: function getDescription (mediaHint) {
    var self = this;
    var acquire = self.mediaStreamManager.acquire;
    if (acquire.length > 1) {
      acquire = SIP.Utils.promisify(this.mediaStreamManager, 'acquire', true);
    }
    mediaHint = mediaHint || {};
    if (mediaHint.dataChannel === true) {
      mediaHint.dataChannel = {};
    }
    this.mediaHint = mediaHint;

    /*
     * 1. acquire streams (skip if MediaStreams passed in)
     * 2. addStreams
     * 3. createOffer/createAnswer
     */

<<<<<<< HEAD
    /* Last functions first, to quiet JSLint */
    function streamAdditionSucceeded() {
      if (self.hasOffer('remote')) {
        self.peerConnection.ondatachannel = function (evt) {
          self.dataChannel = evt.channel;
          self.emit('dataChannel', self.dataChannel);
        };
      } else if (mediaHint.dataChannel &&
                 self.peerConnection.createDataChannel) {
        self.dataChannel = self.peerConnection.createDataChannel(
          'sipjs',
          mediaHint.dataChannel
        );
        self.emit('dataChannel', self.dataChannel);
      }

      self.render();
      self.createOfferOrAnswer(onSuccess, onFailure, self.RTCConstraints);
    }

    function acquireSucceeded(stream) {
      self.logger.log('acquired local media stream');
      self.localMedia = stream;
      self.session.connecting();
      self.addStream(
        stream,
        streamAdditionSucceeded,
        onFailure
      );
    }

=======
    var streamPromise;
>>>>>>> 50c119b4
    if (self.localMedia) {
      self.logger.log('already have local media');
      streamPromise = SIP.Utils.Promise.resolve(self.localMedia);
    }
    else {
      self.logger.log('acquiring local media');
      streamPromise = acquire.call(self.mediaStreamManager, mediaHint)
        .then(function acquireSucceeded(streams) {
          self.logger.log('acquired local media streams');
          self.localMedia = streams;
          self.session.connecting();
          return streams;
        }, function acquireFailed(err) {
          self.logger.error('unable to acquire streams');
          self.logger.error(err);
          self.session.connecting();
          throw err;
        })
        .then(this.addStreams.bind(this))
      ;
    }

    return streamPromise
      .then(function streamAdditionSucceeded() {
        if (self.hasOffer('remote')) {
          self.peerConnection.ondatachannel = function (evt) {
            self.dataChannel = evt.channel;
            self.emit('dataChannel', self.dataChannel);
          };
        } else if (mediaHint.dataChannel &&
                   self.peerConnection.createDataChannel) {
          self.dataChannel = self.peerConnection.createDataChannel(
            'sipjs',
            mediaHint.dataChannel
          );
          self.emit('dataChannel', self.dataChannel);
        }

        self.render();
        return self.createOfferOrAnswer(self.RTCConstraints);
      })
    ;
  }},

  /**
  * Message reception.
  * @param {String} type
  * @param {String} sdp
  */
  setDescription: {writable: true, value: function setDescription (sdp) {
    var rawDescription = {
      type: this.hasOffer('local') ? 'answer' : 'offer',
      sdp: sdp
    };

    this.emit('setDescription', rawDescription);

    var description = new SIP.WebRTC.RTCSessionDescription(rawDescription);
    return SIP.Utils.promisify(this.peerConnection, 'setRemoteDescription')(description);
  }},

  /**
   * If the Session associated with this MediaHandler were to be referred,
   * what mediaHint should be provided to the UA's invite method?
   */
  getReferMedia: {writable: true, value: function getReferMedia () {
    function hasTracks (trackGetter, stream) {
      return stream[trackGetter]().length > 0;
    }

    function bothHaveTracks (trackGetter) {
      /* jshint validthis:true */
      return this.getLocalStreams().some(hasTracks.bind(null, trackGetter)) &&
             this.getRemoteStreams().some(hasTracks.bind(null, trackGetter));
    }

    return {
      constraints: {
        audio: bothHaveTracks.call(this, 'getAudioTracks'),
        video: bothHaveTracks.call(this, 'getVideoTracks')
      }
    };
  }},

// Functions the session can use, but only because it's convenient for the application
  isMuted: {writable: true, value: function isMuted () {
    return {
      audio: this.audioMuted,
      video: this.videoMuted
    };
  }},

  mute: {writable: true, value: function mute (options) {
    if (this.getLocalStreams().length === 0) {
      return;
    }

    options = options || {
      audio: this.getLocalStreams()[0].getAudioTracks().length > 0,
      video: this.getLocalStreams()[0].getVideoTracks().length > 0
    };

    var audioMuted = false,
        videoMuted = false;

    if (options.audio && !this.audioMuted) {
      audioMuted = true;
      this.audioMuted = true;
      this.toggleMuteAudio(true);
    }

    if (options.video && !this.videoMuted) {
      videoMuted = true;
      this.videoMuted = true;
      this.toggleMuteVideo(true);
    }

    //REVISIT
    if (audioMuted || videoMuted) {
      return {
        audio: audioMuted,
        video: videoMuted
      };
      /*this.session.onmute({
        audio: audioMuted,
        video: videoMuted
      });*/
    }
  }},

  unmute: {writable: true, value: function unmute (options) {
    if (this.getLocalStreams().length === 0) {
      return;
    }

    options = options || {
      audio: this.getLocalStreams()[0].getAudioTracks().length > 0,
      video: this.getLocalStreams()[0].getVideoTracks().length > 0
    };

    var audioUnMuted = false,
        videoUnMuted = false;

    if (options.audio && this.audioMuted) {
      audioUnMuted = true;
      this.audioMuted = false;
      this.toggleMuteAudio(false);
    }

    if (options.video && this.videoMuted) {
      videoUnMuted = true;
      this.videoMuted = false;
      this.toggleMuteVideo(false);
    }

    //REVISIT
    if (audioUnMuted || videoUnMuted) {
      return {
        audio: audioUnMuted,
        video: videoUnMuted
      };
      /*this.session.onunmute({
        audio: audioUnMuted,
        video: videoUnMuted
      });*/
    }
  }},

  hold: {writable: true, value: function hold () {
    this.toggleMuteAudio(true);
    this.toggleMuteVideo(true);
  }},

  unhold: {writable: true, value: function unhold () {
    if (!this.audioMuted) {
      this.toggleMuteAudio(false);
    }

    if (!this.videoMuted) {
      this.toggleMuteVideo(false);
    }
  }},

// Functions the application can use, but not the session
  getLocalStreams: {writable: true, value: function getLocalStreams () {
    var pc = this.peerConnection;
    if (pc && pc.signalingState === 'closed') {
      this.logger.warn('peerConnection is closed, getLocalStreams returning []');
      return [];
    }
    return (pc.getLocalStreams && pc.getLocalStreams()) ||
      pc.localStreams || [];
  }},

  getRemoteStreams: {writable: true, value: function getRemoteStreams () {
    var pc = this.peerConnection;
    if (pc && pc.signalingState === 'closed') {
      this.logger.warn('peerConnection is closed, getRemoteStreams returning this._remoteStreams');
      return this._remoteStreams;
    }
    return(pc.getRemoteStreams && pc.getRemoteStreams()) ||
      pc.remoteStreams || [];
  }},

  render: {writable: true, value: function render (renderHint) {
    renderHint = renderHint || (this.mediaHint && this.mediaHint.render);
    if (!renderHint) {
      return false;
    }
    var streamGetters = {
      local: 'getLocalStreams',
      remote: 'getRemoteStreams'
    };
    Object.keys(streamGetters).forEach(function (loc) {
      var streamGetter = streamGetters[loc];
      var streams = this[streamGetter]();
      SIP.WebRTC.MediaStreamManager.render(streams, renderHint[loc]);
    }.bind(this));
  }},

// Internal functions
  hasOffer: {writable: true, value: function hasOffer (where) {
    var offerState = 'have-' + where + '-offer';
    return this.peerConnection.signalingState === offerState;
    // TODO consider signalingStates with 'pranswer'?
  }},

  createOfferOrAnswer: {writable: true, value: function createOfferOrAnswer (constraints) {
    var self = this;
    var methodName;
<<<<<<< HEAD

    function readySuccess () {
      var sdp = self.peerConnection.localDescription.sdp;

      sdp = SIP.Hacks.Chrome.needsExplicitlyInactiveSDP(sdp);
      sdp = SIP.Hacks.AllBrowsers.unmaskDtls(sdp);
      sdp = SIP.Hacks.Firefox.hasIncompatibleCLineWithSomeSIPEndpoints(sdp);

      var sdpWrapper = {
        type: methodName === 'createOffer' ? 'offer' : 'answer',
        sdp: sdp
      };

      self.emit('getDescription', sdpWrapper);

      self.ready = true;
      onSuccess(sdpWrapper.sdp);
    }

    function onSetLocalDescriptionSuccess() {
      if (self.peerConnection.iceGatheringState === 'complete' && (self.peerConnection.iceConnectionState === 'connected' || self.peerConnection.iceConnectionState === 'completed')) {
        readySuccess();
      } else {
        self.onIceCompleted = function(pc) {
          self.logger.log('ICE Gathering Completed');
          self.onIceCompleted = undefined;
          self.emit('iceComplete', pc);
          readySuccess();
        };
        if (self.callOnIceCompleted) {
          self.onIceCompleted();
        }
      }
    }

    function methodFailed (methodName, e) {
      self.logger.error('peerConnection.' + methodName + ' failed');
      self.logger.error(e);
      self.ready = true;
      onFailure(e);
    }
=======
    var pc = self.peerConnection;
>>>>>>> 50c119b4

    self.ready = false;
    methodName = self.hasOffer('remote') ? 'createAnswer' : 'createOffer';

    return SIP.Utils.promisify(pc, methodName, true)(constraints)
      .then(SIP.Utils.promisify(pc, 'setLocalDescription'))
      .then(function onSetLocalDescriptionSuccess() {
        var deferred = SIP.Utils.defer();
        if (pc.iceGatheringState === 'complete' && (pc.iceConnectionState === 'connected' || pc.iceConnectionState === 'completed')) {
          deferred.resolve();
        } else {
          self.onIceCompleted.promise.then(deferred.resolve);
        }
        return deferred.promise;
      })
      .then(function readySuccess () {
        var sdp = pc.localDescription.sdp;

        sdp = SIP.Hacks.Chrome.needsExplicitlyInactiveSDP(sdp);
        sdp = SIP.Hacks.AllBrowsers.unmaskDtls(sdp);
        sdp = SIP.Hacks.Firefox.hasIncompatibleCLineWithSomeSIPEndpoints(sdp);

        var sdpWrapper = {
          type: methodName === 'createOffer' ? 'offer' : 'answer',
          sdp: sdp
        };

        self.emit('getDescription', sdpWrapper);

        self.ready = true;
        return sdpWrapper.sdp;
      })
      .catch(function methodFailed (e) {
        self.logger.error(e);
        self.ready = true;
        throw new SIP.Exceptions.GetDescriptionError(e);
      })
    ;
  }},

  addStreams: {writable: true, value: function addStreams (streams) {
    try {
      streams = [].concat(streams);
      streams.forEach(function (stream) {
        this.peerConnection.addStream(stream);
      }, this);
    } catch(e) {
      this.logger.error('error adding stream');
      this.logger.error(e);
      return SIP.Utils.Promise.reject(e);
    }

    return SIP.Utils.Promise.resolve();
  }},

  toggleMuteHelper: {writable: true, value: function toggleMuteHelper (trackGetter, mute) {
    this.getLocalStreams().forEach(function (stream) {
      stream[trackGetter]().forEach(function (track) {
        track.enabled = !mute;
      });
    });
  }},

  toggleMuteAudio: {writable: true, value: function toggleMuteAudio (mute) {
    this.toggleMuteHelper('getAudioTracks', mute);
  }},

  toggleMuteVideo: {writable: true, value: function toggleMuteVideo (mute) {
    this.toggleMuteHelper('getVideoTracks', mute);
  }}
});

// Return since it will be assigned to a variable.
return MediaHandler;
};<|MERGE_RESOLUTION|>--- conflicted
+++ resolved
@@ -14,22 +14,6 @@
 module.exports = function (SIP) {
 
 var MediaHandler = function(session, options) {
-<<<<<<< HEAD
-  var events = [
-    'userMediaRequest',
-    'userMedia',
-    'userMediaFailed',
-    'iceGathering',
-    'iceCandidate',
-    'iceComplete',
-    'iceFailed',
-    'getDescription',
-    'setDescription',
-    'dataChannel',
-    'addStream'
-  ];
-=======
->>>>>>> 50c119b4
   options = options || {};
 
   this.logger = session.ua.getLogger('sip.invitecontext.mediahandler', session.id);
@@ -107,15 +91,8 @@
     self.emit('iceCandidate', e);
     if (e.candidate) {
       self.logger.log('ICE candidate received: '+ (e.candidate.candidate === null ? null : e.candidate.candidate.trim()));
-<<<<<<< HEAD
-    } else if (self.onIceCompleted !== undefined) {
-      self.onIceCompleted(this);
-    } else {
-      self.callOnIceCompleted = true;
-=======
     } else {
       self.onIceCompleted.resolve(this);
->>>>>>> 50c119b4
     }
   };
 
@@ -125,27 +102,11 @@
       self.emit('iceGathering', this);
     }
     if (this.iceGatheringState === 'complete') {
-<<<<<<< HEAD
-      if (self.onIceCompleted !== undefined) {
-        self.onIceCompleted(this);
-      } else {
-        self.callOnIceCompleted = true;
-      }
-=======
       self.onIceCompleted.resolve(this);
->>>>>>> 50c119b4
     }
   };
 
   this.peerConnection.oniceconnectionstatechange = function() {  //need e for commented out case
-<<<<<<< HEAD
-    self.logger.log('ICE connection state changed to "'+ this.iceConnectionState +'"');
-
-    if (this.iceConnectionState === 'failed') {
-      self.emit('iceFailed', this);
-    }
-
-=======
     var stateEvent;
 
     if (this.iceConnectionState === 'checking') {
@@ -184,7 +145,6 @@
     }
     self.emit(stateEvent, this);
 
->>>>>>> 50c119b4
     //Bria state changes are always connected -> disconnected -> connected on accept, so session gets terminated
     //normal calls switch from failed to connected in some cases, so checking for failed and terminated
     /*if (this.iceConnectionState === 'failed') {
@@ -264,41 +224,7 @@
      * 3. createOffer/createAnswer
      */
 
-<<<<<<< HEAD
-    /* Last functions first, to quiet JSLint */
-    function streamAdditionSucceeded() {
-      if (self.hasOffer('remote')) {
-        self.peerConnection.ondatachannel = function (evt) {
-          self.dataChannel = evt.channel;
-          self.emit('dataChannel', self.dataChannel);
-        };
-      } else if (mediaHint.dataChannel &&
-                 self.peerConnection.createDataChannel) {
-        self.dataChannel = self.peerConnection.createDataChannel(
-          'sipjs',
-          mediaHint.dataChannel
-        );
-        self.emit('dataChannel', self.dataChannel);
-      }
-
-      self.render();
-      self.createOfferOrAnswer(onSuccess, onFailure, self.RTCConstraints);
-    }
-
-    function acquireSucceeded(stream) {
-      self.logger.log('acquired local media stream');
-      self.localMedia = stream;
-      self.session.connecting();
-      self.addStream(
-        stream,
-        streamAdditionSucceeded,
-        onFailure
-      );
-    }
-
-=======
     var streamPromise;
->>>>>>> 50c119b4
     if (self.localMedia) {
       self.logger.log('already have local media');
       streamPromise = SIP.Utils.Promise.resolve(self.localMedia);
@@ -529,51 +455,7 @@
   createOfferOrAnswer: {writable: true, value: function createOfferOrAnswer (constraints) {
     var self = this;
     var methodName;
-<<<<<<< HEAD
-
-    function readySuccess () {
-      var sdp = self.peerConnection.localDescription.sdp;
-
-      sdp = SIP.Hacks.Chrome.needsExplicitlyInactiveSDP(sdp);
-      sdp = SIP.Hacks.AllBrowsers.unmaskDtls(sdp);
-      sdp = SIP.Hacks.Firefox.hasIncompatibleCLineWithSomeSIPEndpoints(sdp);
-
-      var sdpWrapper = {
-        type: methodName === 'createOffer' ? 'offer' : 'answer',
-        sdp: sdp
-      };
-
-      self.emit('getDescription', sdpWrapper);
-
-      self.ready = true;
-      onSuccess(sdpWrapper.sdp);
-    }
-
-    function onSetLocalDescriptionSuccess() {
-      if (self.peerConnection.iceGatheringState === 'complete' && (self.peerConnection.iceConnectionState === 'connected' || self.peerConnection.iceConnectionState === 'completed')) {
-        readySuccess();
-      } else {
-        self.onIceCompleted = function(pc) {
-          self.logger.log('ICE Gathering Completed');
-          self.onIceCompleted = undefined;
-          self.emit('iceComplete', pc);
-          readySuccess();
-        };
-        if (self.callOnIceCompleted) {
-          self.onIceCompleted();
-        }
-      }
-    }
-
-    function methodFailed (methodName, e) {
-      self.logger.error('peerConnection.' + methodName + ' failed');
-      self.logger.error(e);
-      self.ready = true;
-      onFailure(e);
-    }
-=======
     var pc = self.peerConnection;
->>>>>>> 50c119b4
 
     self.ready = false;
     methodName = self.hasOffer('remote') ? 'createAnswer' : 'createOffer';
